#  Copyright 2017-2025 Karl T Debiec. All rights reserved. This software may be modified
#  and distributed under the terms of the BSD license. See the LICENSE file for details.
"""Core code related to the management of series as blocks of smaller series."""

from __future__ import annotations

from copy import deepcopy
<<<<<<< HEAD
=======
from logging import warn
>>>>>>> 9afda976
from typing import TYPE_CHECKING

from scinoephile.core import ScinoephileException

if TYPE_CHECKING:
    from scinoephile.core.series import Series


def get_blocks_by_pause(series: Series, pause_length: int = 3000) -> list[Series]:
    """Split a Series into blocks using pauses without text.

    Arguments:
        series: Series to split into blocks
        pause_length: Split whenever a pause of this length is encountered
    Returns:
        Series split into blocks
    """
    warn(
        "get_blocks_by_pause() is deprecated and will be removed in a future version. "
        "Use get_block_indexes_by_pause() instead.",
        DeprecationWarning,
        stacklevel=2,
    )
    blocks = []

    source = deepcopy(series.events)

    def get_nascent_block_cutoff():
        """Get latest acceptable start for an event to be added to the nascent block."""
        cutoff = 0
        if nascent_block:
            cutoff = max(cutoff, nascent_block[-1].end)
        cutoff += pause_length

        return cutoff

    # Split into blocks
    while source:
        # Start a new block, with one event from the earlier of the two sources
        nascent_block = [source.pop(0)]

        # Extend block until a long enough pause is hit or sources are empty
        changed = True
        while changed:
            changed = False
            # Extend nascent_block until a pause is encountered in source
            for event in source:
                if event.start >= get_nascent_block_cutoff():
                    break
                nascent_block.append(source.pop(0))
                changed = True

        block = series.__class__()
        block.events = nascent_block
        blocks.append(block)

    return blocks


def get_block_indexes_by_pause(
    series: Series, pause_length: int = 3000
) -> list[tuple[int, int]]:
    """Get indexes of blocks in a Series split by pauses without text.

    Blocks are 1-indexed and the start and end indexes are inclusive.

    Arguments:
        series: Series to split into blocks
        pause_length: Split whenever a pause of this length is encountered
    Returns:
        Start and end indexes of each block
    """
    if not series.events:
        return []
    block_indexes = []
    start = 1
    prev_end = None

    for i, event in enumerate(series.events, start=1):
        if prev_end is not None and event.start - prev_end >= pause_length:
            block_indexes.append((start, i - 1))
            start = i
        prev_end = event.end
    block_indexes.append((start, len(series.events)))

    return block_indexes


def get_concatenated_blocks(blocks: list[Series]) -> Series:
    """Contatenate a list of sequential series blocks into a single series.

    Arguments:
        blocks: Series to concatenate
    Returns:
        Concatenated series
    """
    if len(blocks) == 0:
        raise ScinoephileException("No blocks to concatenate")
    concatenated = type(blocks[0])()
    for block in blocks:
        concatenated.events.extend(block.events)
    concatenated.events.sort(key=lambda x: x.start)
    return concatenated


__all__ = [
    "get_blocks_by_pause",
    "get_block_indexes_by_pause",
    "get_concatenated_blocks",
]<|MERGE_RESOLUTION|>--- conflicted
+++ resolved
@@ -5,10 +5,7 @@
 from __future__ import annotations
 
 from copy import deepcopy
-<<<<<<< HEAD
-=======
 from logging import warn
->>>>>>> 9afda976
 from typing import TYPE_CHECKING
 
 from scinoephile.core import ScinoephileException
@@ -116,6 +113,5 @@
 
 __all__ = [
     "get_blocks_by_pause",
-    "get_block_indexes_by_pause",
     "get_concatenated_blocks",
 ]