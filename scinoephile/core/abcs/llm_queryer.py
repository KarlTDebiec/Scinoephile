#  Copyright 2017-2025 Karl T Debiec. All rights reserved. This software may be modified
#  and distributed under the terms of the BSD license. See the LICENSE file for details.
"""Abstract base class for LLM queryers."""

from __future__ import annotations

import hashlib
import json
from abc import ABC, abstractmethod
from logging import debug, error
from pathlib import Path
from textwrap import dedent

from pydantic import ValidationError

from scinoephile.common.validation import validate_output_directory
from scinoephile.core.abcs.answer import Answer
from scinoephile.core.abcs.llm_provider import LLMProvider
from scinoephile.core.abcs.query import Query
from scinoephile.core.abcs.test_case import TestCase
from scinoephile.openai.openai_provider import OpenAIProvider


class LLMQueryer[TQuery: Query, TAnswer: Answer, TTestCase: TestCase](ABC):
    """Abstract base class for LLM queryers."""

    def __init__(  # noqa: PLR0913
        self,
        model: str = "gpt-4.1",
        examples: list[TTestCase] | None = None,
        print_test_case: bool = False,
        cache_dir_path: str | None = None,
        provider: LLMProvider | None = None,
        max_attempts: int = 3,
    ) -> None:
        """Initialize.

        Arguments:
            model: Model to use
            examples: Examples of inputs and expected outputs for few-shot learning
            print_test_case: Whether to print test case after merging
            cache_dir_path: Directory in which to cache
            provider: Provider to use for queries
            max_attempts: Maximum number of query attempts
        """
        self.provider = provider or OpenAIProvider()
        self.model = model
        self.print_test_case = print_test_case
        self.max_attempts = max_attempts

        # Set up system prompt, with examples if provided
        system_prompt = dedent(self.base_system_prompt).strip().replace("\n", " ")
        system_prompt += "\n"
        system_prompt += json.dumps(self.answer_example.model_dump(), indent=4)
        if examples:
            system_prompt += (
                "\n\nHere are some examples of inputs and expected outputs:\n"
            )
            for example in examples:
                system_prompt += self.query_template.format_map(
                    example.query.model_dump()
                )
                system_prompt += self.answer_template.format_map(
                    example.answer.model_dump()
                )
        self._system_prompt = system_prompt

        # Set up cache directory
        self.cache_dir_path = None
        if cache_dir_path is not None:
            self.cache_dir_path = validate_output_directory(cache_dir_path)

    def __call__(self, query: TQuery) -> TAnswer:
        """Query LLM.

        Arguments:
            query: query for LLM
        Returns:
            LLM's answer
        """
        query_prompt = self._format_query_prompt(query)
        cache_path = self._get_cache_path(query_prompt)

        # Load from cache if available
        if cache_path is not None and cache_path.exists():
            debug(f"Loaded from cache: {cache_path}")
            with cache_path.open("r", encoding="utf-8") as f:
                answer = self.answer_cls.model_validate(json.load(f))
                if self.print_test_case:
                    test_case = self.test_case_cls.from_query_and_answer(query, answer)
                    print(test_case.to_source())
                return answer

        # Query provider with retries
        answer: TAnswer | None = None
        test_case: TTestCase | None = None

        for attempt in range(1, self.max_attempts + 1):
            try:
                content = self.provider.chat_completion(
                    model=self.model,
                    messages=[
                        {"role": "system", "content": self.system_prompt},
                        {"role": "user", "content": query_prompt},
                    ],
                    temperature=0,
                    seed=0,
                    response_format=self.answer_cls,
                )
            except Exception as exc:  # noqa: BLE001
                error(f"Attempt {attempt} failed: {exc}")
                if attempt >= self.max_attempts:
                    raise
                continue

            try:
                answer = self.answer_cls.model_validate_json(content)
            except ValidationError as exc:
                error(
                    f"Query:\n{query}\n"
                    f"Yielded invalid content (attempt {attempt}):\n{content}"
                )
                if attempt >= self.max_attempts:
                    raise exc
                continue

            try:
                test_case = self.test_case_cls.from_query_and_answer(query, answer)
            except ValidationError as exc:
                error(
                    f"Query:\n{query}\n"
                    f"Yielded invalid answer (attempt {attempt}):\n{answer}"
                )
                if attempt >= self.max_attempts:
                    raise exc
                continue

            break

        if answer is None or test_case is None:
            raise RuntimeError("Unable to obtain valid answer")

        if self.print_test_case:
            print(test_case.to_source())
        if cache_path is not None:
            with cache_path.open("w", encoding="utf-8") as f:
<<<<<<< HEAD
                json.dump(
                    answer.model_dump(),
                    f,
                    ensure_ascii=False,
                    indent=2,
                )
                info(f"Saved to cache: {cache_path}")
=======
                json.dump(answer.model_dump(), f, ensure_ascii=False, indent=2)
                debug(f"Saved to cache: {cache_path}")

>>>>>>> 5bbf033a
        return answer

    @property
    @abstractmethod
    def answer_example(self) -> TAnswer:
        """Example answer."""
        raise NotImplementedError()

    @property
    @abstractmethod
    def answer_cls(self) -> type[TAnswer]:
        """Answer class."""
        raise NotImplementedError()

    @property
    @abstractmethod
    def answer_template(self) -> str:
        """Answer template."""
        raise NotImplementedError()

    @property
    @abstractmethod
    def base_system_prompt(self) -> str:
        """Base system prompt."""
        raise NotImplementedError()

    @property
    @abstractmethod
    def query_cls(self) -> type[TQuery]:
        """Query class."""
        raise NotImplementedError()

    @property
    @abstractmethod
    def query_template(self) -> str:
        """Query template."""
        raise NotImplementedError()

    @property
    def system_prompt(self) -> str:
        """System prompt template."""
        return self._system_prompt

    @property
    @abstractmethod
    def test_case_cls(self) -> type[TTestCase]:
        """Test case class."""
        raise NotImplementedError()

    def _format_query_prompt(self, query: TQuery) -> str:
        """Format query prompt based on query.

        Arguments:
            query: Query to format
        Returns:
            Formatted query prompt
        """
        return self.query_template.format_map(query.model_dump())

    def _get_cache_path(self, query_prompt: str) -> Path | None:
        """Get cache path based on hash of prompts.

        Arguments:
            query_prompt: Query prompt used for the query
        Returns:
            Path to cache file
        """
        if self.cache_dir_path is None:
            return None

        prompt_str = self.system_prompt + query_prompt
        sha256 = hashlib.sha256(prompt_str.encode("utf-8")).hexdigest()
        return self.cache_dir_path / f"{sha256}.json"<|MERGE_RESOLUTION|>--- conflicted
+++ resolved
@@ -24,7 +24,7 @@
 class LLMQueryer[TQuery: Query, TAnswer: Answer, TTestCase: TestCase](ABC):
     """Abstract base class for LLM queryers."""
 
-    def __init__(  # noqa: PLR0913
+    def __init__(
         self,
         model: str = "gpt-4.1",
         examples: list[TTestCase] | None = None,
@@ -142,21 +142,13 @@
 
         if self.print_test_case:
             print(test_case.to_source())
+
+        # Update cache
         if cache_path is not None:
             with cache_path.open("w", encoding="utf-8") as f:
-<<<<<<< HEAD
-                json.dump(
-                    answer.model_dump(),
-                    f,
-                    ensure_ascii=False,
-                    indent=2,
-                )
-                info(f"Saved to cache: {cache_path}")
-=======
                 json.dump(answer.model_dump(), f, ensure_ascii=False, indent=2)
                 debug(f"Saved to cache: {cache_path}")
 
->>>>>>> 5bbf033a
         return answer
 
     @property
