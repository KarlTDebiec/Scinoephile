#  Copyright 2017-2025 Karl T Debiec. All rights reserved. This software may be modified
#  and distributed under the terms of the BSD license. See the LICENSE file for details.
"""Abstract base class for LLM test cases; may also be used for few-shot prompt."""

from __future__ import annotations

import json
from abc import ABC
from functools import cached_property
from typing import ClassVar, Self

from pydantic import BaseModel, Field, model_validator
from pydantic.fields import FieldInfo

from scinoephile.core.abcs.answer import Answer
from scinoephile.core.abcs.query import Query
from scinoephile.core.models import format_field


class TestCase[TQuery: Query, TAnswer: Answer](BaseModel, ABC):
    """Abstract base class for LLM test cases; may also be used for few-shot prompt.

    Difficulty of 1 indicates that the test case represents nontrivial work; e.g.
    text that needs to be split.
    Difficulty of 2 indicates that the test case represents more difficult work; e.g.
    copying over punctuation from source text to target text, and needing to add
    additional punctuation due to large differences between the source and target. In
    addition, all test cases that are included in the prompt are assigned a difficulty
    of 2.
    Difficulty of 3 indicates that the test case is not reasonably solvable; e.g. the
    source text and target text are completely different, and the requested operation
    is not possible.
    """

    __test__ = False
    """Inform pytest not to collect this class as a test case."""

<<<<<<< HEAD
    answer_cls: ClassVar[type(TAnswer)]
    """Answer class for this test case."""
    query_cls: ClassVar[type(TQuery)]
=======
    answer_cls: ClassVar[type[Answer]]
    """Answer class for this test case."""
    query_cls: ClassVar[type[Query]]
>>>>>>> efafc828
    """Query class for this test case."""

    difficulty: int = Field(
        0, description="Difficulty level of the test case, used for filtering."
    )
    prompt: bool = Field(
        False, description="Whether to include test case in prompt examples."
    )
    verified: bool = Field(
        False, description="Whether to include test case in the verified answers cache."
    )

    def __str__(self) -> str:
        """String representation."""
        return json.dumps(self.model_dump(), indent=2, ensure_ascii=False)

    @property
    def answer(self) -> TAnswer:
        """Answer part of the test case."""
        return self.answer_cls.model_validate(
            {k: getattr(self, k) for k in self.answer_cls.model_fields}
        )

    @cached_property
    def answer_fields(self) -> dict[str, FieldInfo]:
        """List of answer fields."""
        return self.answer_cls.model_fields

    @cached_property
    def key(self) -> tuple[str, ...]:
        """Unique key for the test case."""
        return tuple(list(self.query.query_key) + list(self.answer.answer_key))

    @cached_property
    def noop(self) -> bool:
        """Whether this test case is a no-op."""
        return False

    @property
    def query(self) -> TQuery:
        """Query part of the test case."""
        return self.query_cls.model_validate(
            {k: getattr(self, k) for k in self.query_fields}
        )

    @cached_property
    def query_fields(self) -> dict[str, FieldInfo]:
        """List of query fields."""
        return self.query_cls.model_fields

    @cached_property
    def source_str(self) -> str:
        """Python source-like string representation."""
        lines = (
            [f"{self.__class__.__name__}("]
            + [format_field(f, getattr(self, f)) for f in self.query_fields]
            + [format_field(f, getattr(self, f)) for f in self.answer_fields]
            + [format_field(f, getattr(self, f)) for f in self.test_case_fields]
            + [")"]
        )
        return "\n".join(lines)

    @cached_property
    def test_case_fields(self) -> dict[str, FieldInfo]:
        """List of test case fields."""
        exclusions = set()
        if not self.difficulty:
            exclusions.add("difficulty")
        if not self.prompt:
            exclusions.add("prompt")
        if not self.verified:
            exclusions.add("verified")
        exclusions.update(self.query_fields)
        exclusions.update(self.answer_fields)
        return {k: v for k, v in self.model_fields.items() if k not in exclusions}

    @model_validator(mode="after")
    def enforce_min_difficulty(self) -> Self:
        """Ensure difficulty reflects prompt/split status if not already higher."""
        self.difficulty = max(self.difficulty, self.get_min_difficulty())
        return self

    def get_min_difficulty(self) -> int:
        """Get minimum difficulty based on the test case properties.

        0: No change needed
        1: Change needed
        2: Difficult change needed, worthy of inclusion in prompt or difficult test set
        3: Not considered realistic for LLM to handle correctly

        Returns:
            minimum difficulty level based on the test case properties
        """
        return 0

    @classmethod
    def from_query_and_answer(
        cls, query: TQuery, answer: TAnswer, prompt: bool = False
    ) -> Self:
        """Create test case from query and answer.

        Arguments:
            query: Query part of the test case
            answer: Answer part of the test case
            prompt: Whether to include this test case in prompt examples
        """
        return cls(**query.model_dump(), **answer.model_dump(), prompt=prompt)<|MERGE_RESOLUTION|>--- conflicted
+++ resolved
@@ -35,15 +35,9 @@
     __test__ = False
     """Inform pytest not to collect this class as a test case."""
 
-<<<<<<< HEAD
-    answer_cls: ClassVar[type(TAnswer)]
-    """Answer class for this test case."""
-    query_cls: ClassVar[type(TQuery)]
-=======
     answer_cls: ClassVar[type[Answer]]
     """Answer class for this test case."""
     query_cls: ClassVar[type[Query]]
->>>>>>> efafc828
     """Query class for this test case."""
 
     difficulty: int = Field(
