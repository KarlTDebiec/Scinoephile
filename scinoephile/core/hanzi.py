--- conflicted
+++ resolved
@@ -76,11 +76,7 @@
     """Get OpenCC converter for hanzi character set conversion.
 
     Arguments:
-<<<<<<< HEAD
-        config: OpenCC configuration name
-=======
         config: OpenCC configuration
->>>>>>> a06897ce
     Returns:
         OpenCC converter instance, from cache if available
     """
