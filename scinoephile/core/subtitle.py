--- conflicted
+++ resolved
@@ -61,11 +61,7 @@
         return not self == other
 
     def __repr__(self) -> str:
-<<<<<<< HEAD
-        """String representation of this subtitle."""
-=======
         """String representation."""
->>>>>>> e1d8022b
         return (
             f"<{self.__class__.__name__} "
             f"start={ms_to_str(self.start, True)} "
