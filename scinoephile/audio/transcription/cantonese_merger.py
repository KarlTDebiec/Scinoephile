#  Copyright 2017-2025 Karl T Debiec. All rights reserved. This software may be modified
#  and distributed under the terms of the BSD license. See the LICENSE file for details.
<<<<<<< HEAD
"""Merges transcribed 粤文 text to match 中文 punctuation and spacing."""

from __future__ import annotations

=======
"""Merges transcribed 粤文 text to match 中文 text punctuation and spacing."""

from __future__ import annotations

import json
>>>>>>> 4b339280
from pprint import pprint
from textwrap import dedent

from openai import OpenAI
from pydantic import ValidationError

from scinoephile.audio.models import MergeAnswer, MergeQuery
from scinoephile.audio.testing import MergeTestCase


class CantoneseMerger:
<<<<<<< HEAD
    """Merges transcribed 粤文 text to match 中文 punctuation and spacing."""

    prompt_template = "中文:\n{zhongwen}\n粤文:\n{yuewen}\n结果:\n"
=======
    """Merges transcribed 粤文 texts to match 中文 text punctuation and spacing."""

    system_prompt_template = """
        You are a helpful assistant that merges multi-line 粤文 subtitles of
        spoken Cantonese to match the spacing and punctuation of a single-line
        中文 subtitle. Include all 粤文 characters and merge them into one line.
        All 汉字 in the output must come from the 粤文 input. No 汉字 in the
        output may come from the 中文 input. Adjust punctuation and spacing to
        match the 中文 input.
    """
    query_template = "中文:\n{zhongwen}\n粤文 to merge:\n{yuewen_to_merge}\n"
    answer_template = "粤文 merged:\n{yuewen_merged}\n"
    answer_example = MergeAnswer(yuewen_merged="粤文 merged")
>>>>>>> 4b339280

    def __init__(
        self,
        model: str = "gpt-4.1",
        examples: list[MergeTestCase] = None,
        print_test_case: bool = False,
    ):
        """Initialize.

        Arguments:
            model: OpenAI model to use.
            examples: Examples of inputs and expected outputs for few-shot learning
            print_test_case: Print test case afterward
        """
        self.client = OpenAI()
        self.model = model
        self.print_test_case = print_test_case

        self.system_prompt = (
<<<<<<< HEAD
            dedent("""
            You are a helpful assistant that merges multi-line 粤文 subtitles of spoken
            Cantonese to match the spacing and punctuation of a single-line 中文
            subtitle.
            Include all 粤文 characters and merge them into one line.
            All 汉字 in the output must come from the 粤文 input.
            No 汉字 in the output may come from the 中文 input.
            Adjust punctuation and spacing to match the 中文 input.
            """)
            .strip()
            .replace("\n", " ")
        )

=======
            dedent(self.system_prompt_template).strip().replace("\n", " ")
        )
        self.system_prompt += "\n"
        self.system_prompt += json.dumps(self.answer_example.model_dump(), indent=4)
>>>>>>> 4b339280
        if examples:
            self.system_prompt += (
                "\n\nHere are some examples of inputs and expected outputs:\n"
            )
            for example in examples:
<<<<<<< HEAD
                self.system_prompt += (
                    f"中文:\n{example.zhongwen_input}\n"
                    f"粤文:\n" + "\n".join(example.yuewen_input) + "\n"
                    f"结果:\n{example.yuewen_output}\n\n"
=======
                self.system_prompt += self.query_template.format_map(
                    example.query.model_dump()
                )
                self.system_prompt += self.answer_template.format_map(
                    example.answer.model_dump()
>>>>>>> 4b339280
                )

    def __call__(self, query: MergeQuery) -> MergeAnswer:
        """Merge 粤文 text to match 中文 text punctuation and spacing.

        Arguments:
            query: query containing 中文 text and 粤文 texts to merge
        Returns:
            Answer including merged 粤文 text
        """
<<<<<<< HEAD
        return self.punctuate(zhongwen_input, yuewen_input)

    def punctuate(self, zhongwen_input: str, yuewen_input: list[str]) -> str:
        """Merge 粤文 text to match 中文 punctuation and spacing.

        Arguments:
            zhongwen_input: Single 中文 text against which to match
            yuewen_input: 粤文 text
        """
        user_prompt = self.prompt_template.format(
            zhongwen=zhongwen_input,
            yuewen="\n".join(yuewen_input),
=======
        return self.merge(query)

    def merge(self, query: MergeQuery) -> MergeAnswer:
        """Merge 粤文 text to match 中文 text punctuation and spacing.

        Arguments:
            query: Query containing 中文 text and 粤文 texts to merge
        Returns:
            Answer including merged 粤文 text
        """
        query_prompt = self.query_template.format(
            zhongwen=query.zhongwen, yuewen_to_merge="\n".join(query.yuewen_to_merge)
>>>>>>> 4b339280
        )
        response = self.client.chat.completions.create(
            model=self.model,
            messages=[
                {"role": "system", "content": self.system_prompt},
                {"role": "user", "content": query_prompt},
            ],
            temperature=0,
            seed=0,
        )
        message = response.choices[0].message
        content = message.content

        # Validate the response
        try:
            answer = MergeAnswer.model_validate_json(content)
            # TODO: Validate more thoroughly
        except ValidationError as exc:
            print(f"Invalid response: {content}")
            raise exc
            # TODO: Try again if response is not valid

        if self.print_test_case:
            test_case = MergeTestCase.from_query_and_answer(query, answer)
            pprint(test_case)
        return answer<|MERGE_RESOLUTION|>--- conflicted
+++ resolved
@@ -1,17 +1,10 @@
 #  Copyright 2017-2025 Karl T Debiec. All rights reserved. This software may be modified
 #  and distributed under the terms of the BSD license. See the LICENSE file for details.
-<<<<<<< HEAD
-"""Merges transcribed 粤文 text to match 中文 punctuation and spacing."""
-
-from __future__ import annotations
-
-=======
 """Merges transcribed 粤文 text to match 中文 text punctuation and spacing."""
 
 from __future__ import annotations
 
 import json
->>>>>>> 4b339280
 from pprint import pprint
 from textwrap import dedent
 
@@ -23,11 +16,6 @@
 
 
 class CantoneseMerger:
-<<<<<<< HEAD
-    """Merges transcribed 粤文 text to match 中文 punctuation and spacing."""
-
-    prompt_template = "中文:\n{zhongwen}\n粤文:\n{yuewen}\n结果:\n"
-=======
     """Merges transcribed 粤文 texts to match 中文 text punctuation and spacing."""
 
     system_prompt_template = """
@@ -41,7 +29,6 @@
     query_template = "中文:\n{zhongwen}\n粤文 to merge:\n{yuewen_to_merge}\n"
     answer_template = "粤文 merged:\n{yuewen_merged}\n"
     answer_example = MergeAnswer(yuewen_merged="粤文 merged")
->>>>>>> 4b339280
 
     def __init__(
         self,
@@ -54,50 +41,27 @@
         Arguments:
             model: OpenAI model to use.
             examples: Examples of inputs and expected outputs for few-shot learning
-            print_test_case: Print test case afterward
+            print_test_case: Print test case after merging
         """
         self.client = OpenAI()
         self.model = model
         self.print_test_case = print_test_case
 
         self.system_prompt = (
-<<<<<<< HEAD
-            dedent("""
-            You are a helpful assistant that merges multi-line 粤文 subtitles of spoken
-            Cantonese to match the spacing and punctuation of a single-line 中文
-            subtitle.
-            Include all 粤文 characters and merge them into one line.
-            All 汉字 in the output must come from the 粤文 input.
-            No 汉字 in the output may come from the 中文 input.
-            Adjust punctuation and spacing to match the 中文 input.
-            """)
-            .strip()
-            .replace("\n", " ")
-        )
-
-=======
             dedent(self.system_prompt_template).strip().replace("\n", " ")
         )
         self.system_prompt += "\n"
         self.system_prompt += json.dumps(self.answer_example.model_dump(), indent=4)
->>>>>>> 4b339280
         if examples:
             self.system_prompt += (
                 "\n\nHere are some examples of inputs and expected outputs:\n"
             )
             for example in examples:
-<<<<<<< HEAD
-                self.system_prompt += (
-                    f"中文:\n{example.zhongwen_input}\n"
-                    f"粤文:\n" + "\n".join(example.yuewen_input) + "\n"
-                    f"结果:\n{example.yuewen_output}\n\n"
-=======
                 self.system_prompt += self.query_template.format_map(
                     example.query.model_dump()
                 )
                 self.system_prompt += self.answer_template.format_map(
                     example.answer.model_dump()
->>>>>>> 4b339280
                 )
 
     def __call__(self, query: MergeQuery) -> MergeAnswer:
@@ -108,20 +72,6 @@
         Returns:
             Answer including merged 粤文 text
         """
-<<<<<<< HEAD
-        return self.punctuate(zhongwen_input, yuewen_input)
-
-    def punctuate(self, zhongwen_input: str, yuewen_input: list[str]) -> str:
-        """Merge 粤文 text to match 中文 punctuation and spacing.
-
-        Arguments:
-            zhongwen_input: Single 中文 text against which to match
-            yuewen_input: 粤文 text
-        """
-        user_prompt = self.prompt_template.format(
-            zhongwen=zhongwen_input,
-            yuewen="\n".join(yuewen_input),
-=======
         return self.merge(query)
 
     def merge(self, query: MergeQuery) -> MergeAnswer:
@@ -134,7 +84,6 @@
         """
         query_prompt = self.query_template.format(
             zhongwen=query.zhongwen, yuewen_to_merge="\n".join(query.yuewen_to_merge)
->>>>>>> 4b339280
         )
         response = self.client.chat.completions.create(
             model=self.model,
