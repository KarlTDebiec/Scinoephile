#  Copyright 2017-2025 Karl T Debiec. All rights reserved. This software may be modified
#  and distributed under the terms of the BSD license. See the LICENSE file for details.
"""Test case for 粤文 merging; may also be used for few-shot prompt."""

from __future__ import annotations

from functools import cached_property
from typing import ClassVar

from pydantic import model_validator

from scinoephile.audio.cantonese.merging.merge_answer import MergeAnswer
from scinoephile.audio.cantonese.merging.merge_query import MergeQuery
from scinoephile.core.abcs import TestCase
from scinoephile.core.text import (
    remove_non_punc_and_whitespace,
    remove_punc_and_whitespace,
)


class MergeTestCase(MergeQuery, MergeAnswer, TestCase[MergeQuery, MergeAnswer]):
    """Test case for 粤文 merging; may also be used for few-shot prompt."""

<<<<<<< HEAD
    answer_cls = MergeAnswer
    """Answer class for this test case."""
    query_cls = MergeQuery
=======
    answer_cls: ClassVar[type[MergeAnswer]] = MergeAnswer
    """Answer class for this test case."""
    query_cls: ClassVar[type[MergeQuery]] = MergeQuery
>>>>>>> efafc828
    """Query class for this test case."""

    @cached_property
    def noop(self) -> bool:
        """Return whether this test case is a no-op."""
        return (
            len(self.yuewen_to_merge) == 1
            and self.yuewen_to_merge[0] == self.yuewen_merged
        )

    def get_min_difficulty(self) -> int:
        """Get minimum difficulty based on the test case properties.

        0: No change needed
        1: Change needed
        2: Difficult change needed, worthy of inclusion in prompt or difficult test set
        3: Not considered realistic for LLM to handle correctly

        Returns:
            minimum difficulty level based on the test case properties
        """
        min_difficulty = super().get_min_difficulty()
        if remove_non_punc_and_whitespace(self.yuewen_merged):
            min_difficulty = max(min_difficulty, 1)
        if remove_non_punc_and_whitespace(
            self.zhongwen
        ) != remove_non_punc_and_whitespace(self.yuewen_merged):
            min_difficulty = max(min_difficulty, 2)
        return min_difficulty

    @model_validator(mode="after")
    def validate_test_case(self) -> MergeTestCase:
        """Ensure query and answer are consistent with one another."""
        expected = "".join(remove_punc_and_whitespace(s) for s in self.yuewen_to_merge)
        received = remove_punc_and_whitespace(self.yuewen_merged)
        if expected != received:
            raise ValueError(
                "Answer's 粤文 subtitle stripped of punctuation and whitespace does "
                "not match query's 粤文 subtitle concatenated:\n"
                f"Expected: {expected}\n"
                f"Received: {received}"
            )
        return self<|MERGE_RESOLUTION|>--- conflicted
+++ resolved
@@ -21,15 +21,9 @@
 class MergeTestCase(MergeQuery, MergeAnswer, TestCase[MergeQuery, MergeAnswer]):
     """Test case for 粤文 merging; may also be used for few-shot prompt."""
 
-<<<<<<< HEAD
-    answer_cls = MergeAnswer
-    """Answer class for this test case."""
-    query_cls = MergeQuery
-=======
     answer_cls: ClassVar[type[MergeAnswer]] = MergeAnswer
     """Answer class for this test case."""
     query_cls: ClassVar[type[MergeQuery]] = MergeQuery
->>>>>>> efafc828
     """Query class for this test case."""
 
     @cached_property
