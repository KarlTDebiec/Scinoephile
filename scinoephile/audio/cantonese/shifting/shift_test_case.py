--- conflicted
+++ resolved
@@ -17,15 +17,10 @@
 class ShiftTestCase(ShiftQuery, ShiftAnswer, TestCase[ShiftQuery, ShiftAnswer]):
     """Test case for 粤文 shifting; may also be used for few-shot prompt."""
 
-<<<<<<< HEAD
-    query_cls = ShiftQuery
-    answer_cls = ShiftAnswer
-=======
     answer_cls: ClassVar[type[ShiftAnswer]] = ShiftAnswer
     """Answer class for this test case."""
     query_cls: ClassVar[type[ShiftQuery]] = ShiftQuery
     """Query class for this test case."""
->>>>>>> efafc828
 
     @cached_property
     def noop(self) -> bool:
