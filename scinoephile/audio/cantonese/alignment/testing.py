--- conflicted
+++ resolved
@@ -9,22 +9,7 @@
 
 from scinoephile.audio.cantonese.alignment import Aligner
 from scinoephile.common.validation import val_input_dir_path
-<<<<<<< HEAD
-from scinoephile.core.abcs import DynamicLLMQueryer, FixedLLMQueryer
-
-
-async def _replace(
-    path: Path, varible: str, pattern: re.Pattern[str], replacement: str
-):
-    contents = await asyncio.to_thread(path.read_text, encoding="utf-8")
-    replacement = f"{varible} = {replacement}  # {varible}"
-    replacement = replacement.replace("\\n", "\\\\n")
-    new_contents = pattern.sub(replacement, contents)
-    await asyncio.to_thread(path.write_text, new_contents, encoding="utf-8")
-    info(f"Replaced test cases {varible} in {path.name}.")
-=======
 from scinoephile.testing import update_dynamic_test_cases, update_test_cases
->>>>>>> 496dc570
 
 
 async def update_all_test_cases(
