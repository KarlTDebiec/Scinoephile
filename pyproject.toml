--- conflicted
+++ resolved
@@ -14,11 +14,7 @@
     "jieba>=0.42.1",
     "numba>=0.61.0",
     "numpy>=2.0.2",
-<<<<<<< HEAD
-    "onnxruntime>=1.22.0",
-=======
     "onnxruntime>=1.22.1",
->>>>>>> 85f010f3
     "openai>=1.60.1",
     "opencc>=1.1.9",
     "pillow>=11.1.0",
