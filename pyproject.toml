[build-system]
requires = ["poetry-core"]
build-backend = "poetry.core.masonry.api"

[tool.black]
line-length = 88
target-version = ['py313']

[tool.isort]
profile = 'black'

[project]
name = "scinoephile"
version = "0.1.0"
description = ""
authors = [
    { name = "Karl Debiec", email = "karl.t.debiec@gmail.com" }
]
license = { text = "BSD 3-Clause" }
readme = "README.md"
<<<<<<< HEAD

[tool.poetry.dependencies]
hanziconv = "^0.3.2"
llvmlite = "^0.44.0rc2"
matplotlib = "^3.10.0"
nltk = "^3.9.1"
numba = "^0.61.0"
numpy = "^2.0.2"
openai = "^1.60.1"
opencv-python = "^4.10.0.84"
pandas = "^2.2.3"
pandas-stubs = "^2.2.3.241126"
pillow = "^11.1.0"
pycantonese = "^3.4.0"
pypinyin = "^0.53.0"
pysubs2 = "^1.8.0"
python = "^3.13"
rlpycairo = "^0.3.0"
snownlp = "^0.12.3"
setuptools = "^75.8.0"
svglib = "^1.5.1"
scipy = "^1.15.2"
scikit-image = "^0.25.2"

[tool.poetry.group.dev.dependencies]
black = "^24.10.0"
isort = "^5.13.2"
prospector = "^1.13.3"
pyright = "^1.1.391"
pytest = "^8.3.4"
pytest-cov = "^6.0.0"
pytest-xdist = "^3.6.1"
=======
requires-python = ">=3.13"

dependencies = [
    "hanziconv>=0.3.2",
    "llvmlite>=0.44.0rc2",
    "matplotlib>=3.10.0",
    "nltk>=3.9.1",
    "numba>=0.61.0",
    "numpy>=2.0.2",
    "openai>=1.60.1",
    "opencv-python>=4.10.0.84",
    "pandas>=2.2.3",
    "pandas-stubs>=2.2.3.241126",
    "pillow>=11.1.0",
    "pycantonese>=3.4.0",
    "pypinyin>=0.53.0",
    "pysubs2>=1.8.0",
    "rlpycairo>=0.3.0",
    "snownlp>=0.12.3",
    "setuptools>=75.8.0",
    "svglib>=1.5.1"
]

[dependency-groups]
dev = [
    "black>=24.10.0",
    "isort>=5.13.2",
    "prospector>=1.13.3",
    "pyright>=1.1.391",
    "pytest>=8.3.4",
    "pytest-cov>=6.0.0",
    "pytest-xdist>=3.6.1"
]
>>>>>>> 737d3cef

[tool.pydocstyle]
convention = 'google'

[tool.pylint.main]
fail-under = 10.0
ignore = ['CVS']
jobs = 1
limit-inference-results = 100
persistent = ['yes']
py-version = "3.13"
suggestion-mode = ['yes']
unsafe-load-any-extension = ['no']

[tool.pylint.messages_control]
disable = ['raw-checker-failed', 'bad-inline-option', 'locally-disabled', 'file-ignored',
    'suppressed-message', 'useless-suppression', 'deprecated-pragma',
    'use-symbolic-message-instead']
enable = ['c-extension-no-member']

[tool.pylint.reports]
evaluation = ['10.0 - ((float(5 * error + warning + refactor + convention) / statement) * 10)']
output-format = ['text']
reports = ['no']
score = ['yes']

[tool.pylint.refactoring]
max-nested-blocks = 5
never-returning-functions = ['sys.exit', 'argparse.parse_error']

[tool.pylint.basic]
argument-naming-style = ['snake_case']
attr-naming-style = ['snake_case']
bad-names = ['foo', 'bar', 'baz', 'toto', 'tutu', 'tata']
class-attribute-naming-style = ['any']
class-const-naming-style = ['UPPER_CASE']
class-naming-style = ['PascalCase']
const-naming-style = ['UPPER_CASE']
docstring-min-length = -1
function-naming-style = ['snake_case']
good-names = ['i', 'j', 'k', 'ex', 'Run', '_']
include-naming-hint = ['no']
inlinevar-naming-style = ['any']
method-naming-style = ['snake_case']
module-naming-style = ['snake_case']
no-docstring-rgx = ['^_']
property-classes = ['abc.abstractproperty']
variable-naming-style = ['snake_case']

[tool.pylint.format]
ignore-long-lines = ['^.*http.*$']
indent-after-paren = 4
indent-string = '    '
max-line-length = 88
max-module-lines = 1000
single-line-class-stmt = ['no']
single-line-if-stmt = ['no']

[tool.pylint.logging]
logging-format-style = ['old']
logging-modules = ['logging']

[tool.pylint.miscellaneous]
notes = ['FIXME', 'XXX', 'TODO']

[tool.pylint.similarities]
ignore-comments = ['yes']
ignore-docstrings = ['yes']
ignore-imports = ['no']
ignore-signatures = ['no']
min-similarity-lines = 4

[tool.pylint.spelling]
max-spelling-suggestions = 4
spelling-ignore-comment-directives = ['fmt: on', 'fmt: off', 'noqa:', 'noqa', 'nosec',
    'isort:skip', 'mypy:']
spelling-store-unknown-words = ['no']

[tool.pylint.string]
check-quote-consistency = ['no']
check-str-concat-over-line-jumps = ['no']

[tool.pylint.typecheck]
contextmanager-decorators = ['contextlib.contextmanager']
ignore-mixin-members = ['yes']
ignore-none = ['yes']
ignore-on-opaque-inference = ['yes']
ignored-classes = ['optparse.Values', 'thread._local', '_thread._local']
missing-member-hint = ['yes']
missing-member-hint-distance = 1
missing-member-max-choices = 1
mixin-class-rgx = ['.*[Mm]ixin']

[tool.pylint.variables]
allow-global-unused-variables = ['yes']
callbacks = ['cb_', '_cb']
dummy-variables-rgx = ['_+$|(_[a-zA-Z0-9_]*[a-zA-Z0-9]+?$)|dummy|^ignored_|^unused_']
ignored-argument-names = ['_.*|^ignored_|^unused_|kwargs']
init-import = ['no']
redefining-builtins-modules = ['six.moves', 'past.builtins', 'future.builtins', 'builtins',
    'io']

[tool.pylint.classes]
check-protected-access-in-special-methods = ['no']
defining-attr-methods = ['__init__', '__new__', 'setUp', '__post_init__']
exclude-protected = ['_asdict', '_fields', '_replace', '_source', '_make']
valid-classmethod-first-arg = ['cls']
valid-metaclass-classmethod-first-arg = ['cls']

[tool.pylint.design]
max-args = 5
max-attributes = 7
max-bool-expr = 5
max-branches = 12
max-locals = 15
max-parents = 7
max-public-methods = 20
max-returns = 6
max-statements = 50
min-public-methods = 2

[tool.pylint.imports]
allow-wildcard-with-all = ['no']
analyse-fallback-blocks = ['no']
known-third-party = ['enchant']

[tool.pylint.exceptions]
overgeneral-exceptions = ['BaseException', 'Exception']<|MERGE_RESOLUTION|>--- conflicted
+++ resolved
@@ -18,40 +18,6 @@
 ]
 license = { text = "BSD 3-Clause" }
 readme = "README.md"
-<<<<<<< HEAD
-
-[tool.poetry.dependencies]
-hanziconv = "^0.3.2"
-llvmlite = "^0.44.0rc2"
-matplotlib = "^3.10.0"
-nltk = "^3.9.1"
-numba = "^0.61.0"
-numpy = "^2.0.2"
-openai = "^1.60.1"
-opencv-python = "^4.10.0.84"
-pandas = "^2.2.3"
-pandas-stubs = "^2.2.3.241126"
-pillow = "^11.1.0"
-pycantonese = "^3.4.0"
-pypinyin = "^0.53.0"
-pysubs2 = "^1.8.0"
-python = "^3.13"
-rlpycairo = "^0.3.0"
-snownlp = "^0.12.3"
-setuptools = "^75.8.0"
-svglib = "^1.5.1"
-scipy = "^1.15.2"
-scikit-image = "^0.25.2"
-
-[tool.poetry.group.dev.dependencies]
-black = "^24.10.0"
-isort = "^5.13.2"
-prospector = "^1.13.3"
-pyright = "^1.1.391"
-pytest = "^8.3.4"
-pytest-cov = "^6.0.0"
-pytest-xdist = "^3.6.1"
-=======
 requires-python = ">=3.13"
 
 dependencies = [
@@ -85,7 +51,6 @@
     "pytest-cov>=6.0.0",
     "pytest-xdist>=3.6.1"
 ]
->>>>>>> 737d3cef
 
 [tool.pydocstyle]
 convention = 'google'
