--- conflicted
+++ resolved
@@ -3,37 +3,13 @@
 """Script for creating expected test output for MLAMD."""
 from __future__ import annotations
 
-<<<<<<< HEAD
-from scinoephile.common import package_root
-from scinoephile.common.logging import set_logging_verbosity
-from scinoephile.image import ImageSeries
-from scinoephile.image.validation import validate_ocr_hanzi
-
-if __name__ == "__main__":
-    data_root = package_root.parent / "test" / "data"
-
-    set_logging_verbosity(2)
-
-    # Simplified Standard Chinese
-    # zho_hans = ImageSeries.load(data_root / "mlamd" / "input" / "cmn-Hans.sup")
-    # zho_hans.save(data_root / "mlamd" / "output" / "cmn-Hans")
-
-    # zho_hans = ImageSeries.load(data_root / "mlamd" / "output" / "cmn-Hans")
-    # zho_hans = get_hanzi_cleaned(zho_hans)
-    # zho_hans = get_hanzi_flattened(zho_hans)
-    # zho_hans.save(data_root / "mlamd" / "output" / "cmn-Hans" / "cmn-Hans.srt")
-
-    zho_hans = ImageSeries.load(data_root / "mlamd" / "output" / "cmn-Hans")
-    validate_ocr_hanzi(
-        zho_hans,
-        data_root / "mlamd" / "output" / "cmn-Hans_validation",
-    )
-=======
 from scinoephile.common.logging import set_logging_verbosity
 from scinoephile.core import Series
 from scinoephile.core.english import get_english_cleaned, get_english_flattened
 from scinoephile.core.hanzi import get_hanzi_cleaned, get_hanzi_flattened
 from scinoephile.core.synchronization import get_synced_series
+from scinoephile.image import ImageSeries
+from scinoephile.image.validation import validate_ocr_hanzi
 from scinoephile.testing import test_data_root
 
 if __name__ == "__main__":
@@ -44,9 +20,10 @@
     # Simplified Standard Chinese
     cmn_hans = Series.load(output_dir / "cmn-Hans" / "cmn-Hans.srt")
     cmn_hans = get_hanzi_cleaned(cmn_hans)
-    cmn_hans = get_hanzi_flattened(cmn_hans)
     cmn_hans.save(output_dir / "cmn-Hans" / "cmn-Hans.srt")
->>>>>>> 7a72eb40
+
+    cmn_hans = ImageSeries.load(output_dir / "cmn-Hans")
+    validate_ocr_hanzi(cmn_hans, output_dir / "cmn-Hans_validation")
 
     # Traditional Standard Chinese
     cmn_hant = Series.load(output_dir / "cmn-Hant" / "cmn-Hant.srt")
@@ -55,17 +32,6 @@
     cmn_hant.save(output_dir / "cmn-Hant" / "cmn-Hant.srt")
 
     # English
-<<<<<<< HEAD
-    # eng = ImageSeries.load(get_test_file_path("mlamd/input/eng.sup"))
-    # eng.save(get_output_path("mlamd/output/eng"))
-    # eng = ImageSeries.load(get_test_file_path("mlamd/output/eng"))
-    # eng = get_transcriptions(openai_service, eng)
-    # eng.save(get_output_path("mlamd/output/eng"))
-
-    # Bilingual Simplified Standard Chinese and English
-    # cmn_hans_eng = get_synced_series(zho_hans, eng)
-    # cmn_hans_eng.save(get_output_path("mlamd/output/cmn-Hans_eng.srt"))
-=======
     eng = Series.load(output_dir / "eng" / "eng.srt")
     eng = get_english_cleaned(eng)
     eng = get_english_flattened(eng)
@@ -73,5 +39,4 @@
 
     # Bilingual Simplified Standard Chinese and English
     cmn_hans_eng = get_synced_series(cmn_hans, eng)
-    cmn_hans_eng.save(output_dir / "cmn-Hans_eng.srt")
->>>>>>> 7a72eb40
+    cmn_hans_eng.save(output_dir / "cmn-Hans_eng.srt")