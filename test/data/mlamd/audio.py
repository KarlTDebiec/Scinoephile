--- conflicted
+++ resolved
@@ -25,11 +25,7 @@
 async def main():
     input_dir = test_data_root / "mlamd" / "input"
     output_dir = test_data_root / "mlamd" / "output"
-<<<<<<< HEAD
-    set_logging_verbosity(1)
-=======
     set_logging_verbosity(2)
->>>>>>> 88d5a32a
 
     # 中文
     zhongwen = Series.load(output_dir / "zho-Hans" / "zho-Hans.srt")
@@ -49,11 +45,7 @@
 
     # Utilities
     reviewer = CantoneseTranscriptionReviewer(
-<<<<<<< HEAD
-        test_case_directory_path=output_dir,
-=======
         test_case_directory_path=test_data_root / "mlamd",
->>>>>>> 88d5a32a
         distribute_test_cases=mlamd_distribute_test_cases,
         shift_test_cases=mlamd_shift_test_cases,
         merge_test_cases=mlamd_merge_test_cases,
