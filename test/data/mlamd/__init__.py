#  Copyright 2017-2025 Karl T Debiec. All rights reserved. This software may be modified
#  and distributed under the terms of the BSD license. See the LICENSE file for details.
"""Test data for MLAMD."""

from __future__ import annotations

import pytest
from PIL import Image

from scinoephile.audio.testing import MergeTestCase, SplitTestCase
from scinoephile.image import ImageSeries
from scinoephile.testing import test_data_root

input_dir = test_data_root / "mlamd" / "input"
output_dir = test_data_root / "mlamd" / "output"


# region 简体中文
@pytest.fixture
def mlamd_zho_hans() -> ImageSeries:
    """MLAMD 简体中文 image series."""
    try:
        return ImageSeries.load(output_dir / "zho-Hans")
    except FileNotFoundError:
        return ImageSeries.load(input_dir / "zho-Hans.sup")


@pytest.fixture()
def mlamd_zho_hans_image() -> Image.Image:
    """MLAMD 简体中文 image."""
    return Image.open(output_dir / "zho-Hans" / "0001.png")


@pytest.fixture
def mlamd_zho_hans_validation_directory() -> str:
    """MLAMD 简体中文 validation directory."""
    return output_dir / "zho-Hans_validation"


# endregion


# region 繁体中文
@pytest.fixture
def mlamd_zho_hant() -> ImageSeries:
    """MLAMD 繁体中文 image series."""
    try:
        return ImageSeries.load(output_dir / "zho-Hant")
    except FileNotFoundError:
        return ImageSeries.load(input_dir / "zho-Hant.sup")


@pytest.fixture()
def mlamd_zho_hant_image() -> Image.Image:
    """MLAMD 繁体中文 image."""
    return Image.open(output_dir / "zho-Hant" / "0001.png")


@pytest.fixture
def mlamd_zho_hant_validation_directory() -> str:
    """MLAMD 繁体中文 validation directory."""
    return output_dir / "zho-Hant_validation"


# endregion


# region English
@pytest.fixture
def mlamd_eng() -> ImageSeries:
    """MLAMD English image series."""
    try:
        return ImageSeries.load(output_dir / "eng")
    except FileNotFoundError:
        return ImageSeries.load(input_dir / "eng.sup")


@pytest.fixture()
def mlamd_eng_image() -> Image.Image:
    """MLAMD English image."""
    return Image.open(output_dir / "eng" / "0001.png")


@pytest.fixture
def mlamd_eng_validation_directory() -> str:
    """MLAMD English validation directory."""
    return output_dir / "eng_validation"


# endregion


<<<<<<< HEAD
# region 粤文 Assignment Test Cases
mlamd_split_test_cases = [
    SplitTestCase(  # Block 1
        zhongwen_one_input="再右拐窝打老道向女人街方向飞⋯",
        yuewen_one_input="再右转抹返出去窝打炉道",
        yuewen_one_overlap=1.0,
        zhongwen_two_input="飞呀，飞⋯",
        yuewen_two_input="飞下",
        yuewen_two_overlap=0.42,
        yuewen_ambiguous_input="向女人街方向飞下下",
        yuewen_one_output="向女人街方向飞下下",
        yuewen_two_output="",
        include_in_prompt=True,
    ),
    SplitTestCase(
        zhongwen_one_input="飞呀，飞⋯",
        yuewen_one_input="飞下",
        yuewen_one_overlap=1.0,
        zhongwen_two_input="胶兜最后飞进广华医院候产房",
        yuewen_two_input="最后胶兜飞咗入广华医院嘅后产房",
        yuewen_two_overlap=0.4,
        yuewen_ambiguous_input="飞下",
        yuewen_one_output="飞下",
        yuewen_two_output="",
        include_in_prompt=True,
    ),
    SplitTestCase(
        zhongwen_one_input="或者读书唔叻，工作叻呢？",
        yuewen_one_input="或者读书唔叻",
        yuewen_one_overlap=1.0,
        zhongwen_two_input="又或者⋯",
        yuewen_two_input="又或者呢",
        yuewen_two_overlap=0.42,
        yuewen_ambiguous_input="出嚟做嘢叻啦",
        yuewen_one_output="出嚟做嘢叻啦",
        yuewen_two_output="",
        include_in_prompt=False,
    ),
    SplitTestCase(
        zhongwen_one_input="唔聪明唔靓仔也算了，只要福星高照",
        yuewen_one_input="就算唔系咁聪明同咁靓仔",
        yuewen_one_overlap=1.0,
        zhongwen_two_input="一世够运，逢凶化吉！",
        yuewen_two_input="一世救运乜嘢事都逢凶化㗎喇",
        yuewen_two_overlap=0.41,
        yuewen_ambiguous_input="只要复星高照",
        yuewen_one_output="只要复星高照",
        yuewen_two_output="",
        include_in_prompt=False,
    ),
    SplitTestCase(  # Block 3
        zhongwen_one_input="麦太，没见面一阵",
        yuewen_one_input="咦麦太",
        yuewen_one_overlap=0.35,
        zhongwen_two_input="怎么小腿粗起来了？",
        yuewen_two_input="个脚刮囊粗咗咁多呀",
        yuewen_two_overlap=1.0,
        yuewen_ambiguous_input="咩唔见你一排",
        yuewen_one_output="咩唔见你一排",
        yuewen_two_output="",
        include_in_prompt=False,
    ),
    SplitTestCase(
        zhongwen_one_input="怎么不试一试好彩酒楼对面",
        yuewen_one_input="",
        yuewen_one_overlap=1.0,
        zhongwen_two_input="旧中侨国货楼上的⋯",
        yuewen_two_input="",
        yuewen_two_overlap=0.58,
        yuewen_ambiguous_input="点解唔试下好彩走楼斜对面",
        yuewen_one_output="点解唔试下好彩走楼斜对面",
        yuewen_two_output="",
        include_in_prompt=False,
    ),
    SplitTestCase(
        zhongwen_one_input="春田花花幼稚园，师资优良⋯",
        yuewen_one_input="春田花花幼稚园",
        yuewen_one_overlap=0.7,
        zhongwen_two_input="而且还有西人教英文！",
        yuewen_two_input="仲系西人教英文添㗎",
        yuewen_two_overlap=1.0,
        yuewen_ambiguous_input="诗诗优良",
        yuewen_one_output="诗诗优良",
        yuewen_two_output="",
        include_in_prompt=False,
    ),
    SplitTestCase(
        zhongwen_one_input="西人教英文？",
        yuewen_one_input="咦",
        yuewen_one_overlap=0.75,
        zhongwen_two_input="是呀！",
        yuewen_two_input="",
        yuewen_two_overlap=1.0,
        yuewen_ambiguous_input="西人教英文",
        yuewen_one_output="西人教英文",
        yuewen_two_output="",
        include_in_prompt=False,
    ),
    SplitTestCase(  # Block 4
        zhongwen_one_input="横看竖看也不像发哥伟仔的一个⋯",
        yuewen_one_input="即系横睇掂睇都唔似发哥或者",
        yuewen_one_overlap=0.39,
        zhongwen_two_input="就是我，麦兜",
        yuewen_two_input="就系我麦兜",
        yuewen_two_overlap=1.0,
        yuewen_ambiguous_input="位仔𠮶个呢",
        yuewen_one_output="位仔𠮶个呢",
        yuewen_two_output="",
        include_in_prompt=False,
    ),
    SplitTestCase(
        zhongwen_one_input="这么多年来⋯",
        yuewen_one_input="",
        yuewen_one_overlap=1.0,
        zhongwen_two_input="我其实不大明白他的说话",
        yuewen_two_input="我其实唔系好知佢噏文",
        yuewen_two_overlap=0.46,
        yuewen_ambiguous_input="所以咁多年嚟",
        yuewen_one_output="所以咁多年嚟",
        yuewen_two_output="",
        include_in_prompt=False,
    ),
    # SplitTestCase(
    #     zhongwen_one_input="荔芋火鸭礼！　　荔芋火鸭礼！",
    #     yuewen_one_input="",
    #     yuewen_one_overlap=1.0,
    #     zhongwen_two_input="忘记校训九十七⋯　　忘记校训九十七⋯",
    #     yuewen_two_input="",
    #     yuewen_two_overlap=0.6,
    #     yuewen_ambiguous_input="湾吉校坟交涉设",
    #     yuewen_one_output="",
    #     yuewen_two_output="",
    #     include_in_prompt=False,
    # ),
    # SplitTestCase(
    #     zhongwen_one_input="也不能忘记校训九十八！",
    #     yuewen_one_input="",
    #     yuewen_one_overlap=1.0,
    #     zhongwen_two_input="也不能忘记校训九十八！",
    #     yuewen_two_input="",
    #     yuewen_two_overlap=0.62,
    #     yuewen_ambiguous_input="都唔好湾吉校坟交涉白",
    #     yuewen_one_output="",
    #     yuewen_two_output="",
    #     include_in_prompt=False,
    # ),
    # SplitTestCase(
    #     zhongwen_one_input="好！各位同学⋯",
    #     yuewen_one_input="",
    #     yuewen_one_overlap=1.0,
    #     zhongwen_two_input="今天的早会主要是跟大家分享",
    #     yuewen_two_input="",
    #     yuewen_two_overlap=0.62,
    #     yuewen_ambiguous_input="𠮶个位同学",
    #     yuewen_one_output="",
    #     yuewen_two_output="",
    #     include_in_prompt=False,
    # ),
    SplitTestCase(
        zhongwen_one_input="今天的早会主要是跟大家分享",
        yuewen_one_input="",
        yuewen_one_overlap=0.75,
        zhongwen_two_input="一个重要主题：",
        yuewen_two_input="",
        yuewen_two_overlap=1.0,
        yuewen_ambiguous_input="今次座会系要同大家分享一个可重要嘅主题",
        yuewen_one_output="今次座会系要同大家分享",
        yuewen_two_output="一个可重要嘅主题",
        include_in_prompt=False,
    ),
]
"""MLAMD 粤文 assignment test cases."""

# endregion

=======
>>>>>>> 85f010f3
# region 粤文 Merging Test Cases

mlamd_merge_test_cases = [
    MergeTestCase(
        zhongwen_input="沿荔枝角道直出大角咀道",
        yuewen_input=["沿住荔枝角度", "直出大角咀度"],
        yuewen_output="沿住荔枝角度直出大角咀度",
    ),
    MergeTestCase(
        zhongwen_input="经好彩酒家左转花园街乐园牛丸王⋯",
        yuewen_input=["经过好彩走家", "再左转返出花园街", "乐园牛园望对上"],
        yuewen_output="经过好彩走家再左转返出花园街乐园牛园望对上⋯",
        include_in_prompt=True,
    ),
    MergeTestCase(
        zhongwen_input="转呀，转⋯再更正一下：",
        yuewen_input=["转下", "转下", "都系唔好"],
        yuewen_output="转下，转下⋯都系唔好：",
        include_in_prompt=True,
    ),
    MergeTestCase(
        zhongwen_input="直出亚皆老街跨过火车桥右转太平道",
        yuewen_input=["都系出返去阿佳路街飞过火车桥", "右转入太平道"],
        yuewen_output="都系出返去阿佳路街飞过火车桥右转入太平道",
    ),
    MergeTestCase(
        zhongwen_input="再右拐窝打老道向女人街方向飞⋯",
        yuewen_input=["再右转抹返出去窝打炉道", "向女人街方向飞下下"],
        yuewen_output="再右转抹返出去窝打炉道向女人街方向飞下下⋯",
    ),
    MergeTestCase(
        zhongwen_input="飞呀，飞⋯",
        yuewen_input=["飞下", "飞下"],
        yuewen_output="飞下，飞下⋯",
    ),
    MergeTestCase(
        zhongwen_input="更正：左边额角上⋯",
        yuewen_input=["都系唔好", "左边云晶对上"],
        yuewen_output="都系唔好：左边云晶对上⋯",
        include_in_prompt=True,
    ),
    MergeTestCase(
        zhongwen_input="转呀，转⋯",
        yuewen_input=["转下", "转下", "转下噉"],
        yuewen_output="转下，转下，转下噉⋯",
        include_in_prompt=True,
    ),
    MergeTestCase(
        zhongwen_input="希望他好聪明，读书好叻！",
        yuewen_input=["希望佢好聪明", "读书好叻"],
        yuewen_output="希望佢好聪明，读书好叻！",
    ),
    MergeTestCase(
        zhongwen_input="或者读书唔叻，工作叻呢？",
        yuewen_input=["或者读书唔叻", "出嚟做嘢叻啦"],
        yuewen_output="或者读书唔叻，出嚟做嘢叻啦？",
    ),
    MergeTestCase(
        zhongwen_input="胶兜仍然在转，毫无点头迹象",
        yuewen_input=["胶兜依然系噉喺度转", "好似一啲应承嘅迹象都冇"],
        yuewen_output="胶兜依然系噉喺度转，好似一啲应承嘅迹象都冇",
    ),
    MergeTestCase(
        zhongwen_input="赶忙趁胶兜落地前另许一个愿望：",
        yuewen_input=["嗱嗱嗱喺胶兜未落地之前", "起过另外一个愿望"],
        yuewen_output="嗱嗱嗱喺胶兜未落地之前起过另外一个愿望：",
        include_in_prompt=True,
    ),
    MergeTestCase(  # Difficult
        zhongwen_input="唔聪明唔靓仔也算了，只要福星高照",
        yuewen_input=["就算唔系咁聪明同咁靓仔", "只要复星高照"],
        yuewen_output="就算唔系咁聪明同咁靓仔，只要复星高照",
        include_in_prompt=True,
    ),
    MergeTestCase(
        zhongwen_input="一世够运，逢凶化吉！",
        yuewen_input=["一世救运", "乜嘢事都逢凶化㗎啦"],
        yuewen_output="一世救运，乜嘢事都逢凶化㗎啦！",
    ),
    MergeTestCase(
        zhongwen_input="虽是说像梁朝伟周润发也行运定了",
        yuewen_input=["虽然似梁朝伟真运发", "都唔返去冒位嘅"],
        yuewen_output="虽然似梁朝伟真运发都唔返去冒位嘅",
        include_in_prompt=True,
    ),
    MergeTestCase(
        zhongwen_input="嘀督？嘀督，就是答应了",
        yuewen_input=["滴嘟", "滴嘟㖞", "即系应承啦"],
        yuewen_output="滴嘟？滴嘟㖞，即系应承啦",
        include_in_prompt=True,
    ),
    MergeTestCase(
        zhongwen_input="麦太想，这次走运了！",
        yuewen_input=["麦太心谂", "今次冇死喇"],
        yuewen_output="麦太心谂，今次冇死喇！",
        include_in_prompt=True,
    ),
    MergeTestCase(
        zhongwen_input="叻仔？好运？",
        yuewen_input=["叻仔", "好揾"],
        yuewen_output="叻仔？好揾？",
    ),
    MergeTestCase(
        zhongwen_input="不行，胶胶声，多难听！",
        yuewen_input=["都系唔好", "胶胶声咁难听"],
        yuewen_output="都系唔好，胶胶声，咁难听！",
        include_in_prompt=True,
    ),
]
"""MLAMD 粤文 merging test cases."""


# endregion

___all__ = [
    "mlamd_zho_hans",
    "mlamd_zho_hans_image",
    "mlamd_zho_hans_validation_directory",
    "mlamd_zho_hant",
    "mlamd_zho_hant_image",
    "mlamd_zho_hant_validation_directory",
    "mlamd_eng",
    "mlamd_eng_image",
    "mlamd_eng_validation_directory",
    "mlamd_assign_test_cases",
    "mlamd_merge_test_cases",
]<|MERGE_RESOLUTION|>--- conflicted
+++ resolved
@@ -90,8 +90,7 @@
 # endregion
 
 
-<<<<<<< HEAD
-# region 粤文 Assignment Test Cases
+# region 粤文 Splitting Test Cases
 mlamd_split_test_cases = [
     SplitTestCase(  # Block 1
         zhongwen_one_input="再右拐窝打老道向女人街方向飞⋯",
@@ -262,12 +261,10 @@
         include_in_prompt=False,
     ),
 ]
-"""MLAMD 粤文 assignment test cases."""
-
-# endregion
-
-=======
->>>>>>> 85f010f3
+"""MLAMD 粤文 splitting test cases."""
+
+# endregion
+
 # region 粤文 Merging Test Cases
 
 mlamd_merge_test_cases = [
@@ -392,6 +389,6 @@
     "mlamd_eng",
     "mlamd_eng_image",
     "mlamd_eng_validation_directory",
-    "mlamd_assign_test_cases",
     "mlamd_merge_test_cases",
+    "mlamd_split_test_cases",
 ]