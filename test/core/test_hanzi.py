#  Copyright 2017-2025 Karl T Debiec. All rights reserved. This software may be modified
#  and distributed under the terms of the BSD license. See the LICENSE file for details.
"""Tests of scinoephile.core.hanzi."""

from __future__ import annotations

import pytest

from scinoephile.core import Series
from scinoephile.core.hanzi import (
    _get_hanzi_text_flattened,  # noqa
    get_hanzi_cleaned,
    get_hanzi_converted,
    get_hanzi_converter,
    get_hanzi_flattened,
)

from ..data.kob import (
    kob_yue_hans,  # noqa: F401
    kob_yue_hans_clean,  # noqa: F401
    kob_yue_hans_flatten,  # noqa: F401
    kob_yue_hant,  # noqa: F401
    kob_yue_hant_simplify,  # noqa: F401
)
from ..data.mnt import (
    mnt_zho_hant,  # noqa: F401
    mnt_zho_hant_clean,  # noqa: F401
    mnt_zho_hant_flatten,  # noqa: F401
    mnt_zho_hant_simplify,  # noqa: F401
)
from ..data.pdp import (
    pdp_yue_hant,  # noqa: F401
    pdp_yue_hant_clean,  # noqa: F401
    pdp_yue_hant_flatten,  # noqa: F401
    pdp_yue_hant_simplify,  # noqa: F401
)
from ..data.t import (
    t_zho_hans,  # noqa: F401
    t_zho_hans_clean,  # noqa: F401
    t_zho_hans_flatten,  # noqa: F401
    t_zho_hant,  # noqa: F401
    t_zho_hant_simplify,  # noqa: F401
)


# region Implementations
def _test_get_hanzi_cleaned(series: Series, expected: Series):
    output = get_hanzi_cleaned(series)

    errors = []
    for i, (event, expected_event) in enumerate(zip(output.events, expected.events), 1):
        if event != expected_event:
            errors.append(f"Subtitle {i} does not match: {event} != {expected_event}")

    if errors:
        for error in errors:
            print(error)
        pytest.fail(f"Found {len(errors)} discrepancies")


def _test_get_hanzi_flattened(series: Series, expected: Series):
    output = get_hanzi_flattened(series)
    assert len(series.events) == len(output.events)

    errors = []
    for i, (event, expected_event) in enumerate(zip(output.events, expected.events), 1):
        if event.text.count("\n") != 0:
            errors.append(f"Subtitle {i} contains newline")
        if event != expected_event:
            errors.append(f"Subtitle {i} does not match: {event} != {expected_event}")

    if errors:
        for error in errors:
            print(error)
        pytest.fail(f"Found {len(errors)} discrepancies")


<<<<<<< HEAD
def _test_get_hanzi_simplified(series: Series, expected: Series = None):
=======
def _test_get_hanzi_converted(series: Series, expected: Series = None):
>>>>>>> cf616d95
    output = get_hanzi_converted(series)
    assert len(series.events) == len(output.events)

    errors = []
    for i, (event, expected_event) in enumerate(zip(output.events, expected.events), 1):
        if event != expected_event:
            errors.append(f"Subtitle {i} does not match: {event} != {expected_event}")

    if errors:
        for error in errors:
            print(error)
        pytest.fail(f"Found {len(errors)} discrepancies")


# endregion


# region get_hanzi_cleaned
def test_get_hanzi_cleaned_kob(kob_yue_hans: Series, kob_yue_hans_clean: Series):
    _test_get_hanzi_cleaned(kob_yue_hans, kob_yue_hans_clean)


def test_get_hanzi_cleaned_mnt(mnt_zho_hant: Series, mnt_zho_hant_clean: Series):
    _test_get_hanzi_cleaned(mnt_zho_hant, mnt_zho_hant_clean)


def test_get_hanzi_cleaned_pdp(pdp_yue_hant: Series, pdp_yue_hant_clean: Series):
    _test_get_hanzi_cleaned(pdp_yue_hant, pdp_yue_hant_clean)


def test_get_hanzi_cleaned_t(t_zho_hans: Series, t_zho_hans_clean: Series):
    _test_get_hanzi_cleaned(t_zho_hans, t_zho_hans_clean)


# endregion


# region get_hanzi_flattened
def test_get_hanzi_flattened_kob(kob_yue_hans: Series, kob_yue_hans_flatten: Series):
    _test_get_hanzi_flattened(kob_yue_hans, kob_yue_hans_flatten)


def test_get_hanzi_flattened_mnt(mnt_zho_hant: Series, mnt_zho_hant_flatten: Series):
    _test_get_hanzi_flattened(mnt_zho_hant, mnt_zho_hant_flatten)


def test_get_hanzi_flattened_pdp(pdp_yue_hant: Series, pdp_yue_hant_flatten: Series):
    _test_get_hanzi_flattened(pdp_yue_hant, pdp_yue_hant_flatten)


def test_get_hanzi_flattened_t(t_zho_hans: Series, t_zho_hans_flatten: Series):
    _test_get_hanzi_flattened(t_zho_hans, t_zho_hans_flatten)


# endregion


# region get_hanzi_converted
def test_get_hanzi_converted_kob(kob_yue_hant: Series, kob_yue_hant_simplify: Series):
    _test_get_hanzi_converted(kob_yue_hant, kob_yue_hant_simplify)


def test_get_hanzi_converted_mnt(mnt_zho_hant: Series, mnt_zho_hant_simplify: Series):
    _test_get_hanzi_converted(mnt_zho_hant, mnt_zho_hant_simplify)


def test_get_hanzi_converted_pdp(pdp_yue_hant: Series, pdp_yue_hant_simplify: Series):
    _test_get_hanzi_converted(pdp_yue_hant, pdp_yue_hant_simplify)


def test_get_hanzi_converted_t(t_zho_hant: Series, t_zho_hant_simplify: Series):
    _test_get_hanzi_converted(t_zho_hant, t_zho_hant_simplify)


# endregion


@pytest.mark.parametrize(
    ("text", "config", "expected"),
    [
        ("你好世界", "t2s", "你好世界"),
        ("你好世界", "s2t", "你好世界"),
    ],
)
def test_get_hanzi_converter(text: str, config: str, expected: str):
    assert get_hanzi_converter(config).convert(text) == expected


@pytest.mark.parametrize(
    ("text", "expected"),
    [
        ("line 1\nline 2", "line 1　line 2"),
    ],
)
def test_get_hanzi_text_flattened(text: str, expected: str):
    assert _get_hanzi_text_flattened(text) == expected<|MERGE_RESOLUTION|>--- conflicted
+++ resolved
@@ -75,11 +75,7 @@
         pytest.fail(f"Found {len(errors)} discrepancies")
 
 
-<<<<<<< HEAD
-def _test_get_hanzi_simplified(series: Series, expected: Series = None):
-=======
 def _test_get_hanzi_converted(series: Series, expected: Series = None):
->>>>>>> cf616d95
     output = get_hanzi_converted(series)
     assert len(series.events) == len(output.events)
 
