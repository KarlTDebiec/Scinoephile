--- conflicted
+++ resolved
@@ -69,13 +69,9 @@
 
         simp_path = repo_root / "docs" / f"README.{iso_code}-hans.md"
         info(f"Updating {simp_path.name}")
-<<<<<<< HEAD
-        updated_simp_chinese = get_zhongwen_converter(config).convert(updated_trad_chinese)
-=======
         updated_simp_chinese = get_zhongwen_converter(config).convert(
             updated_trad_chinese
         )
->>>>>>> efafc828
         simp_path.write_text(
             (header + updated_simp_chinese).rstrip() + "\n", encoding="utf-8"
         )
