#!/usr/bin/env python
# Copyright 2017-2025 Karl T Debiec. All rights reserved. This software may be modified
# and distributed under the terms of the BSD license. See the LICENSE file for details.
"""Update Chinese README translations."""

from __future__ import annotations

from logging import info

from scinoephile.common import package_root
from scinoephile.common.logs import set_logging_verbosity
from scinoephile.core.zhongwen import OpenCCConfig, get_zhongwen_converter
from scinoephile.documentation.translation import TranslateQuery, Translator
from scinoephile.testing import test_data_root


def split_readme(readme_text: str) -> tuple[str, str]:
    """Split README into header and body.

    The header includes badges and language links, ending at the line that starts with
    '[English]('.
    """
    header_lines = []
    lines = readme_text.splitlines()

    for line in lines:
        header_lines.append(line)
        if line.startswith("[English]("):
            break

    body_start = len(header_lines)
    header = "\n".join(header_lines) + "\n\n"
    body = "\n".join(lines[body_start:])

    return header, body


def main():
    """Update all README translations."""
    set_logging_verbosity(2)
    repo_root = package_root.parent
    translator = Translator(cache_dir_path=test_data_root / "cache")

    # English
    english_path = repo_root / "README.md"
    complete_english = english_path.read_text(encoding="utf-8")
    header, updated_english = split_readme(complete_english)

    # Chinese
    for language, iso_code, config in [
        ("zhongwen", "zh", OpenCCConfig.t2s),
        ("yuewen", "yue", OpenCCConfig.hk2s),
    ]:
        trad_path = repo_root / "docs" / f"README.{iso_code}-hant.md"
        info(f"Updating {trad_path.name}")
        complete_trad_chinese = trad_path.read_text(encoding="utf-8")
        _, outdated_trad_chinese = split_readme(complete_trad_chinese)
        updated_trad_chinese = translator(
            TranslateQuery(
                updated_english=updated_english,
                outdated_chinese=outdated_trad_chinese,
                language=language,
            )
        ).updated_chinese
        trad_path.write_text(
            (header + updated_trad_chinese).rstrip() + "\n", encoding="utf-8"
        )
        info(f"Updated {trad_path.name}")

        simp_path = repo_root / "docs" / f"README.{iso_code}-hans.md"
        info(f"Updating {simp_path.name}")
<<<<<<< HEAD
        updated_simp_chinese = get_zhongwen_converter(config).convert(updated_trad_chinese)
=======
        updated_simp_chinese = get_zhongwen_converter(config).convert(
            updated_trad_chinese
        )
>>>>>>> 7df19d48
        simp_path.write_text(
            (header + updated_simp_chinese).rstrip() + "\n", encoding="utf-8"
        )
        info(f"Updated {simp_path.name}")




if __name__ == "__main__":
    main()<|MERGE_RESOLUTION|>--- conflicted
+++ resolved
@@ -69,20 +69,14 @@
 
         simp_path = repo_root / "docs" / f"README.{iso_code}-hans.md"
         info(f"Updating {simp_path.name}")
-<<<<<<< HEAD
-        updated_simp_chinese = get_zhongwen_converter(config).convert(updated_trad_chinese)
-=======
         updated_simp_chinese = get_zhongwen_converter(config).convert(
             updated_trad_chinese
         )
->>>>>>> 7df19d48
         simp_path.write_text(
             (header + updated_simp_chinese).rstrip() + "\n", encoding="utf-8"
         )
         info(f"Updated {simp_path.name}")
 
 
-
-
 if __name__ == "__main__":
     main()